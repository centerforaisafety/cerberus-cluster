
locals {
  bastion_path = "${var.scripts_folder}/clusters/${var.cluster_name}"
}

resource "null_resource" "create_path" {
  provisioner "local-exec" {
    command = "mkdir -p ${local.bastion_path}"
  }
}

resource "local_file" "hosts" {
    depends_on = [null_resource.create_path,oci_core_cluster_network.cluster_network]
    content     = join("\n", local.cluster_instances_ips)
    filename = "${local.bastion_path}/hosts_${var.cluster_name}"
  }

resource "local_file" "inventory" {
  depends_on          = [oci_core_cluster_network.cluster_network]
  content        = templatefile("${local.bastion_path}/inventory.tpl", {  
    bastion_name = var.bastion_name,
    bastion_ip = var.bastion_ip, 
    compute = var.node_count > 0 ? zipmap(local.cluster_instances_names, local.cluster_instances_ips) : zipmap([],[])
    public_subnet = var.public_subnet, 
    private_subnet = var.private_subnet, 
    nfs = local.cluster_instances_names[0],
    scratch_nfs = var.use_scratch_nfs,
    cluster_nfs = var.use_cluster_nfs,
    home_nfs = var.home_nfs,
    add_nfs = var.add_nfs,
    nfs_target_path = var.nfs_target_path,
    nfs_source_IP = var.nfs_source_IP,
    nfs_source_path = var.nfs_source_path,
    nfs_options = var.nfs_options,
    cluster_nfs_path = var.cluster_nfs_path,
    scratch_nfs_path = var.scratch_nfs_path,
    cluster_network = var.cluster_network,
    slurm = var.slurm,
    spack = var.spack,
    ldap = var.ldap,
    bastion_block = var.bastion_block,
    scratch_nfs_type = local.scratch_nfs_type,
    bastion_mount_ip = var.bastion_mount_ip,
    cluster_mount_ip = local.mount_ip,
    cluster_name = local.cluster_name,
    shape = var.cluster_network ? var.cluster_network_shape : var.instance_pool_shape,
    instance_pool_ocpus=var.instance_pool_ocpus,
<<<<<<< HEAD
    queue=var.queue,
    instance_type=var.instance_type,
    autoscaling_monitoring = var.autoscaling_monitoring
=======
    unsupported = var.unsupported
>>>>>>> 435b7e16
    })
  filename   = "${local.bastion_path}/inventory"
}


resource "null_resource" "configure" {
  depends_on          = [oci_core_cluster_network.cluster_network,local_file.inventory,local_file.hosts]
  provisioner "local-exec" {
    command = "timeout 30m ${var.scripts_folder}/configure.sh ${local.cluster_name}"  
  }
}<|MERGE_RESOLUTION|>--- conflicted
+++ resolved
@@ -45,13 +45,10 @@
     cluster_name = local.cluster_name,
     shape = var.cluster_network ? var.cluster_network_shape : var.instance_pool_shape,
     instance_pool_ocpus=var.instance_pool_ocpus,
-<<<<<<< HEAD
     queue=var.queue,
     instance_type=var.instance_type,
     autoscaling_monitoring = var.autoscaling_monitoring
-=======
     unsupported = var.unsupported
->>>>>>> 435b7e16
     })
   filename   = "${local.bastion_path}/inventory"
 }
