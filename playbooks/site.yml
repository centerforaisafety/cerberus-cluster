- hosts: compute
  become: true
  vars: 
    initial: true
  vars_files:
    - "/opt/oci-hpc/conf/queues.conf"
  gather_facts: true
<<<<<<< HEAD
  roles: 
    - hostname
=======
  tasks:
    - include_role:
        name: hostname
      when: slurm  | default(false) | bool
>>>>>>> 38217809

# for ubuntu, on all compute nodes, run --fix-broken install
- hosts: compute, login
  become: true
  tasks:
    - include_role:
        name: fix_broken
      when: ansible_os_family == 'Debian'

- hosts: all
  become: true
  vars: 
    destroy: false
    initial: true
  gather_facts: true
  roles: 
    - oci-cloud-agent
    - privilege_group
    - oci-legacy
    - packages
    - firewall 
    - oci-hostname
    - ssh
    - limits
    - mpi-hostfiles
    - etc-hosts
    - boot-volume
    - mpivars

- hosts: all
  become: true
  tasks: 
    - include_role: 
        name: localdisk
      when: localdisk | default(true) | bool

- hosts: compute
  become: true
  gather_facts: true
  tasks: 
    - include_role: 
        name: oci-cn-auth
      when: cluster_network|bool
    - include_role: 
        name: rdma-interface
      when: cluster_network|bool
    - include_role: 
        name: nvidia_peermem

- hosts: bastion
  become: true
  vars:
    export_path: "/home"
    export_name: "home"
    local_path:  "/home"
  tasks:
    - include_role:
        name: nfs-server
      when: home_nfs|bool and (not home_fss|bool)

- hosts: bastion
  become: true
  vars:
    tmp_home: "/tmp/home_tmp/"
    remote_path: "{% if create_fss|bool %}/home{% else%}{{nfs_source_path}}{% endif %}"
  tasks:
    - include_role:
        name: nfs-client
      vars:
        local_path: "{{tmp_home}}"
        export_host: "{{ nfs_source_IP }}"
        export_path: "{{ remote_path }}"
        options: ""
        lock: "none"
      when: add_nfs|bool and home_fss|bool 
    - include_role:
        name: fss-home
      when: add_nfs|bool and home_fss|bool

- hosts: bastion, slurm_backup, login
  become: true
  tasks:
    - include_role:
        name: nfs-client
      vars:
        local_path: "/home"
        export_host: "{{ nfs_source_IP }}"
        export_path: "{% if create_fss|bool %}/home{% else%}{{nfs_source_path}}/home{% endif %}"
        options: ""
        lock: "none"
      when: add_nfs|bool and home_fss|bool


- hosts: bastion
  become: true
  vars:

  tasks:
    - include_role: 
        name: ssl
      when: ldap|default(true)|bool
    - include_role: 
        name: openldap
      when: ldap|default(true)|bool
    - include_role: 
        name: cluster-cli
      when: ldap|default(true)|bool

# configure if instance_principal is False
- hosts: bastion
  become: true
  tasks:
    - include_role:
        name: no_instance_principal
      when: not inst_prin|bool 
      


- hosts: compute, login
  become: true
  tasks:
    - include_role:
        name: home_nfs
      when: home_nfs|default(true)|bool or home_fss|bool
    - include_role:
        name: nfs-client
      vars:
        local_path: "/home"
        export_host: "{{ hostvars[groups['bastion'][0]]['ansible_default_ipv4']['address'] }}"
        export_path: "/home"
        options: "defaults,noatime,bg,timeo=100,ac,actimeo=120,cto,rsize=1048576,wsize=1048576,nolock,local_lock={{ lock }},mountproto=tcp,sec=sys,_netdev"
        lock: "all"
      when: home_nfs|bool and (not home_fss|bool)
    - include_role:
        name: nfs-client
      vars:
        local_path: "/home"
        export_host: "{{ nfs_source_IP }}"
        export_path: "{% if create_fss|bool %}/home{% else%}{{nfs_source_path}}/home{% endif %}"
        options: ""
        lock: "none"
      when: home_nfs|bool and home_fss|bool
 
- hosts: bastion
  become: true
  vars: 
    export_path: "{{ cluster_nfs_path }}"
    export_name: "cluster"
    local_path:  "/export/cluster"
    iscsi_ip: "{{ bastion_mount_ip }}"
  tasks: 
    - include_role: 
        name: passwords
    - include_role: 
        name: iscsi
      when: bastion_block|default(false)|bool
    - include_role: 
        name: nfs-server
      when: cluster_nfs|default(true)|bool
    - include_role: 
        name: mysql

- hosts: slurm_backup, login
  become: true
  vars:
    iscsi_ip: "{{ bastion_mount_ip }}"
  tasks: 
    - include_role: 
        name: passwords
    - include_role: 
        name: iscsi
      when: bastion_block|default(false)|bool

- hosts: nfs
  become: true
  vars:
     export_path: "{{ scratch_nfs_path }}"
     export_name: "scratch"
     local_path:  "/mnt/localdisk/nfs"
     iscsi_ip: "{{ cluster_mount_ip }}"

  tasks: 
    - include_role: 
        name: iscsi
      when: scratch_nfs_type == "block" and scratch_nfs|default(true)|bool
    - include_role: 
        name: nfs-server
      when: scratch_nfs|default(true)|bool

- hosts: all
  become: true
  tasks: 
    - include_role: 
        name: nfs-client
      vars: 
        local_path: "{{ cluster_nfs_path }}"
        export_host: "{{ hostvars[groups['bastion'][0]]['ansible_default_ipv4']['address'] }}"
        options: "defaults,noatime,bg,timeo=100,ac,actimeo=120,cto,rsize=1048576,wsize=1048576,nolock,local_lock={{ lock }},mountproto=tcp,sec=sys,_netdev"
        export_path: "/export/cluster"
        lock: "all"
      when: cluster_nfs|default(true)|bool
    - include_role: 
        name: nfs-client
      vars: 
        local_path: "{{ scratch_nfs_path }}"
        export_host: "{{ hostvars[groups['nfs'][0]]['ansible_default_ipv4']['address'] }}"
        export_path: "/mnt/localdisk/nfs"
        options: "defaults,noatime,bg,timeo=100,ac,actimeo=120,cto,rsize=1048576,wsize=1048576,nolock,local_lock={{ lock }},mountproto=tcp,sec=sys,_netdev"
        lock: "none" 
      when: scratch_nfs|default(true)|bool and ( (autoscaling|default(true)|bool and 'compute' in group_names) or not autoscaling|default(true)|bool ) 
    - include_role:
        name: nfs-client
      vars:
        local_path: "{{ nfs_target_path }}"
        export_host: "{{ nfs_source_IP }}"
        export_path: "{{ nfs_source_path }} "
        options: "{{ nfs_options }}"
        lock: "none"
      when: add_nfs|default(false)|bool


- hosts: all
  become: true
  tasks: 
    - include_role: 
        name: sssd
      when: ldap|default(true)|bool


- hosts: compute
  become: true
  gather_facts: true
  tasks: 
    - include_role: 
        name: hyperthreading
      when: not hyperthreading|default(false)|bool

- hosts: bastion, slurm_backup
  become: true
  tasks:
    - include_role: 
        name: yaml

- hosts: all
  tasks: 
    - include_role: 
        name: influxdb
      when: monitoring|default(false)|bool
    - include_role: 
        name: telegraf
      when: monitoring|default(false)|bool

- hosts: bastion
  tasks: 
    - include_role: 
        name: grafana
      when: monitoring|default(false)|bool
    - include_role: 
        name: autoscaling_mon
      when: autoscaling_monitoring|default(false)|bool
    - include_role: 
        name: cron


- hosts: compute
  become: true
  vars:
    enroot_top_path: "{{ nvme_path }}/enroot/"
  tasks:
    - include_role: 
        name: docker
      when: enroot|default(true)|bool
    - include_role: 
        name: nvidia-container
      when: enroot|default(true)|bool
    - include_role: 
        name: nvidia-enroot
      when: enroot|default(true)|bool
    - include_role:
        name: tuned

- hosts: all
  become: true
  tasks: 
    - include_role: 
        name: fix_ldap
      when: ldap|default(true)|bool

- hosts: all
  vars:
    destroy: false
    initial: true
    download_path: "{{ nfs_target_path if create_fss | bool else ( cluster_nfs_path if cluster_nfs|bool else '/tmp')  }}"
    resize: false
    enroot_top_path: "{{ nvme_path }}/enroot/"
  vars_files:
    - "/opt/oci-hpc/conf/queues.conf"
  tasks: 
    - include_role: 
        name: rack-aware
      when: rack_aware|default(false)|bool
    - include_role: 
        name: spack
      when: spack|default(false)|bool
    - include_role: 
        name: slurm
      when: slurm|default(false)|bool<|MERGE_RESOLUTION|>--- conflicted
+++ resolved
@@ -1,3 +1,4 @@
+
 - hosts: compute
   become: true
   vars: 
@@ -5,15 +6,10 @@
   vars_files:
     - "/opt/oci-hpc/conf/queues.conf"
   gather_facts: true
-<<<<<<< HEAD
-  roles: 
-    - hostname
-=======
   tasks:
     - include_role:
         name: hostname
       when: slurm  | default(false) | bool
->>>>>>> 38217809
 
 # for ubuntu, on all compute nodes, run --fix-broken install
 - hosts: compute, login
