--- conflicted
+++ resolved
@@ -303,13 +303,10 @@
     - include_role: 
         name: slurm
       when: slurm|default(false)|bool
-<<<<<<< HEAD
 
 - hosts: all
   become: true
   tasks:
     - include_role: 
         name: pam
-      when: pam|default(false)|bool
-=======
->>>>>>> e6352870
+      when: pam|default(false)|bool