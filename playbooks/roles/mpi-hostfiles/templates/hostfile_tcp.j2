{% for item in groups['compute'] %}
<<<<<<< HEAD
{{ hostvars[item]['ansible_hostname'] }}{% endfor %}
=======
{{ hostvars[item]['ansible_hostname'] }}
{% endfor %}
>>>>>>> 43d88780
<|MERGE_RESOLUTION|>--- conflicted
+++ resolved
@@ -1,7 +1,3 @@
 {% for item in groups['compute'] %}
-<<<<<<< HEAD
-{{ hostvars[item]['ansible_hostname'] }}{% endfor %}
-=======
 {{ hostvars[item]['ansible_hostname'] }}
-{% endfor %}
->>>>>>> 43d88780
+{% endfor %}