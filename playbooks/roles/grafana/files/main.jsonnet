--- conflicted
+++ resolved
@@ -98,10 +98,7 @@
   variables.cluster,
   variables.oci_name,
   variables.hostname,
-<<<<<<< HEAD
-=======
   variables.fss_mount,
->>>>>>> c78461e0
   variables.mountpoint,
   variables.fstype,
   variables.device,
