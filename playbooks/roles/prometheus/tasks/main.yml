--- conflicted
+++ resolved
@@ -47,11 +47,7 @@
     owner: "{{ prometheus_user }}" 
     group: "{{ prometheus_user }}"    
     mode: '0775'
-<<<<<<< HEAD
     remote_src: true
-=======
-    remote_src: yes
->>>>>>> 39390603
   with_items:
    - prometheus
    - promtool 
@@ -64,11 +60,7 @@
     owner: "{{ prometheus_user }}" 
     group: "{{ prometheus_user }}"    
     mode: '0775'
-<<<<<<< HEAD
     remote_src: true
-=======
-    remote_src: yes
->>>>>>> 39390603
   with_items:
    - consoles
    - console_libraries 
