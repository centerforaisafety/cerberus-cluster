--- conflicted
+++ resolved
@@ -32,13 +32,6 @@
   - name: execute enroot-check_*.run
     command: bash -c "/tmp/enroot-check_*.run --verify"
 
-<<<<<<< HEAD
-  - set_fact: 
-      enroot_top_path_checked: "/etc/enroot/"
-    when: " not 'nvme0n1' in hostvars[inventory_hostname].ansible_devices"
- 
-  - set_fact: 
-=======
   - name: 
     set_fact: 
       enroot_top_path_checked: "/etc/enroot/"
@@ -46,7 +39,6 @@
 
   - name: 
     set_fact: 
->>>>>>> b195d49e
       enroot_top_path_checked: "{{enroot_top_path}}"
     when: "'nvme0n1' in hostvars[inventory_hostname].ansible_devices" 
 
