---
#- name: download slurm Packages
#  include_tasks: download.yml
#  when: ('bastion' in group_names) and (not destroy|bool) and (initial|bool) and (cluster_nfs|bool)

#- name: download slurm Packages
#  include_tasks: download.yml
#  when: (not destroy|bool) and (not cluster_nfs|bool)

- name: include common tasks
  vars: 
    slurm_repos: "epel,ol7_developer_EPEL"
  include_tasks: common.yml
  when: (not destroy|bool) and ((initial|bool) or (not initial|bool and ('compute' in group_names)))

- name: run server directives
  vars: 
    slurm_repos: "epel,ol7_developer_EPEL"
  include_tasks: server.yml
  when: ("'bastion' in group_names") and (not destroy|bool) and (initial| bool)

<<<<<<< HEAD
- name: run backup server directives
  vars: 
    slurm_repos: "epel,ol7_developer_EPEL"
  include_tasks: backup_server.yml
  when: ("'slurm_backup' in group_names") and (not destroy|bool) and (initial| bool)

=======
>>>>>>> ad74fe41
- name: run compute directives
  vars: 
    slurm_repos: "epel,ol7_developer_EPEL"
  include_tasks: "compute{{rack_aware_playbook_suffix}}.yml"
  when: ("'compute' in group_names") and (not destroy|bool)

- name: run login server directives
  vars: 
    slurm_repos: "epel,ol7_developer_EPEL"
  include_tasks: login.yml
  when: ("'login' in group_names") and (not destroy|bool) and (initial| bool)

- name: run backup server directives
  vars: 
    slurm_repos: "epel,ol7_developer_EPEL"
  include_tasks: backup_server.yml
  when: ('slurm_backup' in group_names) and (not destroy|bool) and (initial| bool)

- name: cleanup
  include_tasks: cleanup.yml
  when: ("'compute' in group_names") and (not destroy|bool)

- name: destroy
  include_tasks: destroy{{rack_aware_playbook_suffix}}.yml
<<<<<<< HEAD
  when: ("'compute' in group_names" or "'compute_to_destroy'" in group_names) and (destroy|bool)
=======
  when: ('compute' in group_names or 'compute_to_destroy' in group_names) and (destroy|bool)

- name: move topology.conf on backup slurm controller
  include_tasks: move-topology.yml
  when: ('slurm_backup' in group_names) and (not initial| bool)
>>>>>>> ad74fe41
<|MERGE_RESOLUTION|>--- conflicted
+++ resolved
@@ -17,28 +17,19 @@
   vars: 
     slurm_repos: "epel,ol7_developer_EPEL"
   include_tasks: server.yml
-  when: ("'bastion' in group_names") and (not destroy|bool) and (initial| bool)
+  when: ('bastion' in group_names) and (not destroy|bool) and (initial| bool)
 
-<<<<<<< HEAD
-- name: run backup server directives
-  vars: 
-    slurm_repos: "epel,ol7_developer_EPEL"
-  include_tasks: backup_server.yml
-  when: ("'slurm_backup' in group_names") and (not destroy|bool) and (initial| bool)
-
-=======
->>>>>>> ad74fe41
 - name: run compute directives
   vars: 
     slurm_repos: "epel,ol7_developer_EPEL"
   include_tasks: "compute{{rack_aware_playbook_suffix}}.yml"
-  when: ("'compute' in group_names") and (not destroy|bool)
+  when: ('compute' in group_names) and (not destroy|bool)
 
 - name: run login server directives
   vars: 
     slurm_repos: "epel,ol7_developer_EPEL"
   include_tasks: login.yml
-  when: ("'login' in group_names") and (not destroy|bool) and (initial| bool)
+  when: ('login' in group_names) and (not destroy|bool) and (initial| bool)
 
 - name: run backup server directives
   vars: 
@@ -48,16 +39,12 @@
 
 - name: cleanup
   include_tasks: cleanup.yml
-  when: ("'compute' in group_names") and (not destroy|bool)
+  when: ('compute' in group_names) and (not destroy|bool)
 
 - name: destroy
   include_tasks: destroy{{rack_aware_playbook_suffix}}.yml
-<<<<<<< HEAD
-  when: ("'compute' in group_names" or "'compute_to_destroy'" in group_names) and (destroy|bool)
-=======
   when: ('compute' in group_names or 'compute_to_destroy' in group_names) and (destroy|bool)
 
 - name: move topology.conf on backup slurm controller
   include_tasks: move-topology.yml
-  when: ('slurm_backup' in group_names) and (not initial| bool)
->>>>>>> ad74fe41
+  when: ('slurm_backup' in group_names) and (not initial| bool)