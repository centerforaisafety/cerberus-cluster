---
- name: create munge group
  become: true
  group:
    name: munge
    gid: "{{ munge_gid }}"
    state: present
    system: yes
- name: create munge user
  become: true
  user:
    name: munge
    comment: "munge"
    uid: "{{ munge_uid }}"
    group: "{{ munge_gid }}"
    shell: /sbin/nologin
    home: /var/lib/munge
    state: present
- name: create slurm group
  become: true
  group:
    name: slurm
    gid: "{{ slurm_gid }}"
    state: present
    system: yes
- name: create slurm user
  become: true
  user:
    name: slurm
    comment: "Slurm user"
    uid: "{{ slurm_uid }}"
    group: "{{ slurm_gid }}"
    shell: /bin/bash
    home: /var/lib/slurm
    state: present

- name: install munge RedHat
  vars:
    package_name: '{{ munge_packages }}'
    package_repo: "{{slurm_repos}}"
  include_role:
    name: safe_yum
<<<<<<< HEAD
  when: ansible_os_family == 'RedHat'
      
- name: install SLURM common packages RedHat
  vars: 
=======

- name: install SLURM common packages RedHat
  vars:
>>>>>>> ac2bd5f3
    package_name: '{{ slurm_common_packages }}'
    package_repo: "{{slurm_repos}}"
  include_role:
    name: safe_yum
  when: ansible_os_family == 'RedHat'

<<<<<<< HEAD
- name: install munge Ubuntu
  vars:
    package_name: '{{ munge_packages }}'
    package_state: present
  include_role: 
    name: safe_yum
  when: ansible_distribution == 'Ubuntu'

- name: install SLURM common packages Ubuntu
  vars:
    package_name: '{{ slurm_common_packages }}'
    package_state: present
  include_role: 
    name: safe_yum
=======
- name: Create Slurm RPM directory
  file:
    path: "{{ download_path }}/slurm_rpms"
    state: directory
  delegate_to: 127.0.0.1
  run_once: true

- name: Download slurm .deb
  get_url:
    url: "https://objectstorage.us-ashburn-1.oraclecloud.com/p/fXXruVCVFbDmAGMiM4ApfVMAjvkvpXDO675mWjKpFMDHMO4NA76wuEYocpXu_iZl/n/hpc_limited_availability/b/slurm-22.05.4/o/slurm-22.05.4_1.0_amd64.deb"
    dest: "{{ download_path }}/slurm_rpms"
  when: ansible_distribution == 'Ubuntu'
  delegate_to: 127.0.0.1
  run_once: true

- name: Install .deb
  become: true
  apt:
    deb: "{{ download_path }}/slurm_rpms/slurm-22.05.4_1.0_amd64.deb"
    state: present
>>>>>>> ac2bd5f3
  when: ansible_distribution == 'Ubuntu'

- name: Add Environment variable file for SLurm
  become: true
  template:
    src: 'systemd/slurm_env.j2'
    dest: '/etc/default/slurm'
    backup: "yes"
  when: ansible_os_family == 'Debian'

- name: Create {{ slurm_spool_path }}
  become: true
  file:
    name: "{{ slurm_spool_path }}"
    state: directory
    owner: 'slurm'
    group: 'slurm'
    mode: '0750'
- name: Create munge dir
  become: true
  file:
    name: '{{ munge_conf_path }}'
    state: directory
    owner: munge
    group: munge
    mode: 0700
- name: Ensure {{ slurm_log_path }} exists
  become: true
  file:
    path: '{{ slurm_log_path }}'
    owner: slurm
    group: slurm
    mode: 0750
    state: directory

- name: Ensure {{ slurm_conf_path }} exists
  become: true
  file:
    path: '{{ slurm_conf_path }}'
    state: directory

- name: Ensure {{ munge_run_path }} has the correct permissions
  become: true
  file:
    path: '{{ munge_run_path }}'
    owner: munge
    group: munge
    mode: 0755
    state: directory

- name: Ensure {{ munge_log_path }} has the correct permissions
  become: true
  file:
    path: '{{ munge_log_path }}'
    owner: munge
    group: munge
    mode: 0755
    state: directory

- name: Ensure {{ slurm_conf_path }} has the correct permissions
  become: true
  file:
    path: '{{ slurm_conf_path }}'
    owner: slurm
    group: slurm
    mode: 0755
    state: directory

- name: Include pyxis prolog files
  include: common_pyxis.yml
  when: pyxis|bool<|MERGE_RESOLUTION|>--- conflicted
+++ resolved
@@ -40,38 +40,15 @@
     package_repo: "{{slurm_repos}}"
   include_role:
     name: safe_yum
-<<<<<<< HEAD
-  when: ansible_os_family == 'RedHat'
-      
-- name: install SLURM common packages RedHat
-  vars: 
-=======
 
 - name: install SLURM common packages RedHat
   vars:
->>>>>>> ac2bd5f3
     package_name: '{{ slurm_common_packages }}'
     package_repo: "{{slurm_repos}}"
   include_role:
     name: safe_yum
   when: ansible_os_family == 'RedHat'
 
-<<<<<<< HEAD
-- name: install munge Ubuntu
-  vars:
-    package_name: '{{ munge_packages }}'
-    package_state: present
-  include_role: 
-    name: safe_yum
-  when: ansible_distribution == 'Ubuntu'
-
-- name: install SLURM common packages Ubuntu
-  vars:
-    package_name: '{{ slurm_common_packages }}'
-    package_state: present
-  include_role: 
-    name: safe_yum
-=======
 - name: Create Slurm RPM directory
   file:
     path: "{{ download_path }}/slurm_rpms"
@@ -92,7 +69,6 @@
   apt:
     deb: "{{ download_path }}/slurm_rpms/slurm-22.05.4_1.0_amd64.deb"
     state: present
->>>>>>> ac2bd5f3
   when: ansible_distribution == 'Ubuntu'
 
 - name: Add Environment variable file for SLurm
