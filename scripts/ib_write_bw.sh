#!/bin/bash
#ib_write_bw.sh
#This script can be used to check ib_write_bw between two gpu nodes in the cluster.
#Currently supported shapes are BM.GPU.B4.8,BM.GPU.A100-v2.8,BM.GPU4.8
#If cuda is installed on the node, script execution will recompile perftest with cuda.

dis_help()
{
   echo
   echo "Usage:"
   echo
   echo "./ib_write_bw_gpu.sh -s <server> -n <node> -c y"
   echo 
   echo "Options:"
   echo "s     Server hostname"
   echo "n     Client hostname."
   echo "c     Enable cuda(Disabled by default)"
   echo "h     Print this help."
   echo
   echo "Logs are stored at /tmp/logs"
   echo
   echo "Supported shapes: BM.GPU.B4.8,BM.GPU.A100-v2.8,BM.GPU4.8"
   echo
}

#Exit if no arguments passed
if [ "$#" -eq 0 ]
then
    dis_help
    exit 1
fi

#Display options
while getopts "s:n:c:h" option
do
    case $option in
        s) server=${OPTARG};;
        n) client=${OPTARG};;
        c) cuda=${OPTARG};;
        h) dis_help
	   exit;;
       \?) # Invalid option
           echo "Error: Invalid option"
           exit;;
    esac
done

#Set variables
cuda_path=`ssh $server /usr/sbin/alternatives --list|grep cuda | awk -F" " '{print $3}'|tail -1`/targets/x86_64-linux/include/cuda.h
server_ip=`grep $server /etc/hosts |grep -v rdma|awk '{print $1}'`
logdir=/tmp/logs/ib_bw/`date +%F-%H`
outdir=/tmp/ib_bw/

#Check node shape
shape=`ssh $server 'curl -sH "Authorization: Bearer Oracle" -L http://169.254.169.254/opc/v2/instance/ | jq .shape'`
if [ "$shape" == \"BM.GPU.B4.8\" ] || [ "$shape" == \"BM.GPU.A100-v2.8\" ] || [ "$shape" == \"BM.GPU4.8\" ];
then
echo
echo "Shape: $shape"
echo "Server: $server"
echo "Client: $client"
echo "Cuda: $cuda"
else
  echo
  echo "Shape $shape is not supported by this script"
  dis_help
exit
fi

#Set interface to be skipped based on node shape
if [ "$shape" == \"BM.GPU.B4.8\" ] || [ "$shape" == \"BM.GPU.A100-v2.8\" ]
then
skip_if=mlx5_0
  elif [ "$shape" == \"BM.GPU4.8\" ]
  then
  skip_if=mlx5_4
fi

#Check active interfaces
echo
printf "Checking interfaces...\n"
srv_if_count=`ssh $server ibv_devinfo |egrep "hca_id|state"|tac|sed '/PORT_DOWN/I,+1d'|tac|sed -e '/PORT_ACTIVE/d'|awk -F: '{print $2}'|sed 's/[[:space:]]//g'|sort -t _ -k2.2|grep -v $skip_if|wc -l`
client_if_count=`ssh $client ibv_devinfo |egrep "hca_id|state"|tac|sed '/PORT_DOWN/I,+1d'|tac|sed -e '/PORT_ACTIVE/d'|awk -F: '{print $2}'|sed 's/[[:space:]]//g'|sort -t _ -k2.2|grep -v $skip_if|wc -l`

if [ "$srv_if_count" != "$client_if_count" ]
then
  echo
  echo "Active interfaces are different on both nodes. Please fix it before running this script"
  echo "Interface count on server: $srv_if_count"
  echo "Interface count on client: $client_if_count"
  exit 1
fi

#Generate ansible playbook
if [ "$cuda" == "y" ] || [ "$cuda" == "yes" ];
then
cat > /tmp/ib_bw_gpu.yml << EOF
---
- hosts: all
  become: true
  tasks:
    - name: check cuda
      stat: 
        path: $cuda_path
      register: cuda_data

    - block:
        - name: yum remove perftest
          yum:
            name: perftest
            state: absent

        - name: Git checkout perftest
          ansible.builtin.git:
            repo: 'https://github.com/linux-rdma/perftest.git'
            dest: /tmp/perftest

        - name: Run autogen.sh
          ansible.builtin.shell: /tmp/perftest/autogen.sh 
          args:
            chdir: /tmp/perftest
        
        - name: Run configure
          ansible.builtin.shell: ./configure CUDA_H_PATH=$cuda_path
          args:
            chdir: /tmp/perftest

        - name: Build 'all' target with extra arguments
          make:
            chdir: /tmp/perftest
            target: all

        - name: Copy files
          shell: cp /tmp/perftest/ib_* /usr/bin
      when: 
        - use_cuda is defined
        - use_cuda == "yes" or use_cuda == "y"
        - cuda_data.stat.exists
EOF

<<<<<<< HEAD
#Create ansible inventory
cat > /tmp/inventory << EOF
$server
$client
EOF
ansible-playbook /tmp/ib_bw_gpu.yml -i /tmp/inventory -e "use_cuda=$cuda"
fi

=======
#Run playbook to recompile perftest with cuda
if [ "$cuda" == "yes" ];
then
    ansible-playbook /tmp/ib_bw_gpu.yml -i /tmp/inventory -e "use_cuda=$cuda"
fi

#Set interface to be skipped based on node shape
if [ "$shape" == \"BM.GPU.B4.8\" ] || [ "$shape" == \"BM.GPU.A100-v2.8\" ]
then
skip_if=mlx5_0
  elif [ "$shape" == \"BM.GPU4.8\" ]
  then
  skip_if=mlx5_4
fi

#Check active interfaces
echo
printf "Testing active interfaces...\n"
ssh $server ibv_devinfo |egrep "hca_id|state"|tac|sed '/PORT_DOWN/I,+1d'|tac|sed -e '/PORT_ACTIVE/d'|awk -F: '{print $2}'|sed 's/[[:space:]]//g'|sort -t _ -k2.2|grep -v $skip_if

>>>>>>> 801eb2e1
#Generate server script
cat > /tmp/ib_server.sh << 'EOF'
#! /bin/bash

out_dir=/tmp/ib_bw
mkdir -p $out_dir
shape=`curl -sH "Authorization: Bearer Oracle" -L http://169.254.169.254/opc/v2/instance/ | jq .shape`
if [ $shape == \"BM.GPU.B4.8\" ] || [ $shape == \"BM.GPU.A100-v2.8\" ]
then
skip_if=mlx5_0
  elif [ $shape == \"BM.GPU4.8\" ]
  then
  skip_if=mlx5_4
fi
for interface in `ibv_devinfo |egrep "hca_id|state"|tac|sed '/PORT_DOWN/I,+1d'|tac|sed -e '/PORT_ACTIVE/d'|awk -F: '{print $2}'|sed 's/[[:space:]]//g'|sort -t _ -k2.2|grep -v $skip_if`
do
echo
echo "Server Interface: $interface"
echo
ib_write_bw -d $interface -a -F &> $out_dir/ib_server-$interface
sleep 10
done
EOF

#Generate client script
cat > /tmp/ib_client.sh << 'EOF'
#! /bin/bash

out_dir=/tmp/ib_bw
mkdir -p $out_dir
#interfaces
shape=`curl -sH "Authorization: Bearer Oracle" -L http://169.254.169.254/opc/v2/instance/ | jq .shape`
if [ $shape == \"BM.GPU.B4.8\" ] || [ $shape == \"BM.GPU.A100-v2.8\" ]
then
skip_if=mlx5_0
  elif [ $shape == \"BM.GPU4.8\" ]
  then
  skip_if=mlx5_4
fi
for interface in `ibv_devinfo |egrep "hca_id|state"|tac|sed '/PORT_DOWN/I,+1d'|tac|sed -e '/PORT_ACTIVE/d'|awk -F: '{print $2}'|sed 's/[[:space:]]//g'|sort -t _ -k2.2|grep -v $skip_if`
do
ib_write_bw -d $interface -F $server_ip -D 10 --cpu_util --report_gbits &> $out_dir/ib_client-$interface
cat $out_dir/ib_client-$interface
sleep 15
done
EOF

#Update server ip in ib_client.sh
sed -i "/#interfaces/a server_ip=$server_ip" /tmp/ib_client.sh 
chmod +x /tmp/ib_server.sh /tmp/ib_client.sh

#Update scripts to use cuda if selected
if [ "$cuda" == "yes" ];
then
  if [ -f /usr/local/$cuda_path/targets/x86_64-linux/include/cuda.h ];
  then
    sed -i 's/ib_write_bw.*/ib_write_bw -d $interface --use_cuda=0 -F > $out_dir\/ib_server-$interface/g' /tmp/ib_server.sh
    sed -i 's/ib_write_bw.*/ib_write_bw -d $interface --use_cuda=0 -D 10 -I 0 $server_ip --cpu_util --report_gbits/g' /tmp/ib_client.sh
  fi
fi
echo 

#Copy and run scripts
scp /tmp/ib_server.sh $server:/tmp
scp /tmp/ib_client.sh $client:/tmp
ssh $server "/tmp/ib_server.sh" &
ssh $client "/tmp/ib_client.sh"

#Sync results to bastion
mkdir -p $logdir
rsync -a opc@$client:$outdir $logdir

#Generate test summary
echo 
echo "************** Test Summary **************"
for i in `ls -ltr $logdir | awk -F" " '{print $9}'|awk -F- '{print $2}'`; do 
echo 
echo Server interface: $i | tee -a /tmp/ib_write_bw_log.txt
echo
grep -A2 MsgRate $logdir/ib_client-$i | tee -a /tmp/ib_write_bw_log.txt
done<|MERGE_RESOLUTION|>--- conflicted
+++ resolved
@@ -138,7 +138,6 @@
         - cuda_data.stat.exists
 EOF
 
-<<<<<<< HEAD
 #Create ansible inventory
 cat > /tmp/inventory << EOF
 $server
@@ -147,14 +146,8 @@
 ansible-playbook /tmp/ib_bw_gpu.yml -i /tmp/inventory -e "use_cuda=$cuda"
 fi
 
-=======
-#Run playbook to recompile perftest with cuda
-if [ "$cuda" == "yes" ];
-then
-    ansible-playbook /tmp/ib_bw_gpu.yml -i /tmp/inventory -e "use_cuda=$cuda"
-fi
-
 #Set interface to be skipped based on node shape
+shape=`ssh $server 'curl -sH "Authorization: Bearer Oracle" -L http://169.254.169.254/opc/v2/instance/ | jq .shape'`
 if [ "$shape" == \"BM.GPU.B4.8\" ] || [ "$shape" == \"BM.GPU.A100-v2.8\" ]
 then
 skip_if=mlx5_0
@@ -164,11 +157,10 @@
 fi
 
 #Check active interfaces
-echo
 printf "Testing active interfaces...\n"
+echo
 ssh $server ibv_devinfo |egrep "hca_id|state"|tac|sed '/PORT_DOWN/I,+1d'|tac|sed -e '/PORT_ACTIVE/d'|awk -F: '{print $2}'|sed 's/[[:space:]]//g'|sort -t _ -k2.2|grep -v $skip_if
 
->>>>>>> 801eb2e1
 #Generate server script
 cat > /tmp/ib_server.sh << 'EOF'
 #! /bin/bash
