---
title: HPC cluster
description: Oracle Cloud HPC cluster
schemaVersion: 1.1.0
version: "20201214"
logoUrl: >
  https://cloudmarketplace.oracle.com/marketplace/content?contentId=80357668

source:
  type: marketplace
  reference: 67628143
locale: "en"

variableGroups:
  - title: "Cluster configuration"
    variables:
      - ${targetCompartment}
      - ${ad}
      - ${ssh_key}
      - ${use_custom_name}
      - ${cluster_name}
  - title: "Headnode options"
    variables:
      - ${bastion_ad}
      - ${bastion_shape}
      - ${bastion_ocpus}
      - ${bastion_custom_memory}
      - ${bastion_memory}
      - ${use_standard_image}
      - ${custom_bastion_image}
      - ${bastion_boot_volume_size}
  - title: "Advanced headnode options"
    variables:
      - ${bastion_advanced}
      - ${home_nfs} 
      - ${use_cluster_nfs}
      - ${cluster_nfs_path}
      - ${bastion_block}
      - ${bastion_block_volume_size}
      - ${bastion_block_volume_performance}
  - title: "Compute node options"
    variables:
      - ${cluster_network}
      - ${cluster_network_shape}
      - ${node_count}
      - ${instance_pool_shape}
      - ${instance_pool_ocpus}
<<<<<<< HEAD
      - ${autoscaling}
      - ${node_count}
=======
      - ${instance_pool_custom_memory}
      - ${instance_pool_memory}
>>>>>>> 5bc127a0
      - ${boot_volume_size}
      - ${use_marketplace_image}
      - ${marketplace_listing}
      - ${image}
  - title: "Advanced options"
    variables:
      - ${use_advanced}
      - ${use_scratch_nfs}
      - ${scratch_nfs_path}
      - ${scratch_nfs_type_cluster}
      - ${scratch_nfs_type_pool}
      - ${cluster_block_volume_size}
      - ${cluster_block_volume_performance}
  - title: "Network options"
    variables:
      - ${use_existing_vcn}
      - ${vcn_compartment}
      - ${vcn_id}
      - ${public_subnet_id}
      - ${private_subnet_id}
      - ${vcn_subnet}
      - ${public_subnet}
      - ${additional_subnet}
      - ${private_subnet}
      - ${ssh_cidr}
  - title: "Software"
    variables:
      - ${slurm}
      - ${spack}
  - title: "API authentication"
    variables:
      - ${inst_prin}
      - ${api_user_ocid}
      - ${api_fingerprint}
      - ${api_user_key}
    visible: ${autoscaling}
  - title: "Hidden"
    variables:
      - ${region}
      - ${tenancy_ocid}
      - ${cluster_nfs_mount}
      - ${cluster_nfs_export}
      - ${scratch_nfs_export}
      - ${scratch_nfs_mount}
      - ${marketplace_listing_id}
    visible: false
  - title: "Debug"
    variables: 
      - ${configure}
variables:
  targetCompartment:
    title: "target compartment"
    type: oci:identity:compartment:id
  ad:
    type: oci:identity:availabilitydomain:name
    dependsOn:
      compartmentId: ${targetCompartment}
    visible: complexExpression
    required: true
    description: "Availability Domain"
    title: "Availability Domain"
  ssh_key:
    type: string
    title: "Public SSH key"
    required: true
  use_custom_name:
    type: boolean
    title: "use custom cluster name"
    description: "Use custom name for the cluster"
    required: true
    default: false
  cluster_name:
    title: "Name of the cluster"
    description: "Custom cluster name"
    type: string
    visible:
      and:
        - ${use_custom_name}
  bastion_ad:
    type: oci:identity:availabilitydomain:name
    dependsOn:
      compartmentId: ${targetCompartment}
    visible: complexExpression
    required: true
    description: "Availability Domain for bastion host"
    title: "Availability Domain"
  bastion_shape:
    type: oci:core:instanceshape:name
    dependsOn:
      compartmentId: ${targetCompartment}
  bastion_ocpus:
    type: integer
    description: Number of OCPU's for flex shape
    minimum: 1
    maximum: 64
    default: 2
    visible:
      eq:
        - ${bastion_shape}
        - "VM.Standard.E3.Flex"
    required: false
  bastion_custom_memory: 
    title: Use custom memory size
    type: boolean
    default: false
    visible:
      eq:
        - ${instance_pool_shape}
        - "VM.Standard.E3.Flex"
  bastion_memory:
    title: Memory in GBS
    type: integer
    description: Number of memory for flex shape. Minimum 1GB per core.
    minimum: 1
    maximum: 1024
    default: 16
    visible:
      and: 
        - eq:
            - ${bastion_shape}
            - "VM.Standard.E3.Flex"
        - and: 
            - ${bastion_custom_memory}
    required: false
  use_standard_image:
    type: boolean
    title: "use standard bastion image"
    description: >
      "Use standard bastion image, otherwise provide custom image OCID"
    required: true
    default: true
  custom_bastion_image:
    title: "Bastion Image ID"
    description: "Custom image ID for bastion nodes"
    type: string
    dependsOn:
      compartmentId: ${targetCompartment}
    visible:
      not:
        - ${use_standard_image}
  bastion_boot_volume_size:
    type: integer
    required: true
    minimum: 50
    title: "Size of the boot volume in GB"
    default: 50
  bastion_advanced:
    type: boolean
    title: Show advanced options
    default: false
  bastion_block:
    type: boolean
    title: Additional block volume for shared space
    visible:
      and:
        - ${bastion_advanced}
    default: false
    required: true
  bastion_block_volume_size:
    required: true
    type: integer
    title: "Size of the additional volume in GB"
    default: 1000
    visible:
      and:
        - and:
            - ${bastion_block}
            - ${bastion_advanced}
  bastion_block_volume_performance:
    type: enum
    title: "Block volume performance"
    required: true
    enum:
      - "0.  Lower performance"
      - "10. Balanced performance"
      - "20. High Performance"
    default: "10. Balanced performance"
    visible:
      and:
        - and:
            - ${bastion_block}
            - ${bastion_advanced}
  home_nfs:
    type: boolean
    title: "shared NFS /home from bastion"
    visible:
      and:
        - ${bastion_advanced}
    default: true
  use_cluster_nfs:
    type: boolean
    title: "shared NFS volume from bastion"
    visible:
      and:
        - ${bastion_advanced}
    default: true
  cluster_nfs_path:
    title: "Cluster share mount point"
    description: "Path to NFS share"
    default: "/nfs/cluster"
    type: string
    visible:
      and:
        - ${bastion_advanced}
        - ${use_cluster_nfs}
  cluster_network:
    title: Use cluster network
    type: boolean
    description: Use ROCEv2 cluster network
    default: true
  cluster_network_shape:
    type: enum
    enum:
      - "BM.HPC2.36"
      - "BM.GPU4.8"
    default: "BM.HPC2.36"
    title: "Shape of the Compute Nodes"
    required: true
    visible:
      and:
        - ${cluster_network}
  instance_pool_shape:
    title: "Shape of the Compute Nodes"
    required: true
    type: oci:core:instanceshape:name
    dependsOn:
      compartmentId: ${targetCompartment}
    visible:
      not:
        - ${cluster_network}
  instance_pool_ocpus:
    title: Cores
    type: integer
    description: Number of OCPU's for flex shape
    minimum: 1
    maximum: 64
    default: 2
    visible:
      eq:
        - ${instance_pool_shape}
        - "VM.Standard.E3.Flex"
    required: false
  instance_pool_custom_memory: 
    title: Use custom memory size
    type: boolean
    default: false
    visible:
      eq:
        - ${instance_pool_shape}
        - "VM.Standard.E3.Flex"
  instance_pool_memory:
    title: Memory in GBS
    type: integer
    description: Number of memory for flex shape. Minimum 1GB per core.
    minimum: 1
    maximum: 1024
    default: 16
    visible:
      and: 
        - eq:
            - ${instance_pool_shape}
            - "VM.Standard.E3.Flex"
        - and: 
            - ${instance_pool_custom_memory}
    required: false
  node_count:
    required: true
    type: integer
    minimum: 0
    title: "Number of Compute Instances"
    default: 2
    visible:
      not:
        - ${autoscaling}
  boot_volume_size:
    type: integer
    required: true
    minimum: 50
    title: "Size of the boot volume in GB"
    default: 50
  use_marketplace_image:
    type: boolean
    title: "use marketplace image"
    description: "Use marketplace image, otherwise provide custom image OCID"
    required: true
    default: true
  marketplace_listing:
    type: enum
    title: "Image version"
    description: "Marketplace listing to use"
    required: true
    enum:
      - "1. Oracle Linux 7.8 OFED5.0"
      - "2. Oracle Linux 7.5 OFED4.4"
    default: "1. Oracle Linux 7.8 OFED5.0"
    visible:
      and:
        - ${use_marketplace_image}
  image:
    title: "Image ID"
    description: "Custom image ID for compute nodes"
    type: string
    default: "ocid1.image.oc1..aaaaaaaa5yxem7wzie34hi5km4qm2t754tsfxrjuefyjivebrxjad4jcj5oa"  # yamllint disable-line rule:line-length
    required: true
    dependsOn:
      compartmentId: ${targetCompartment}
    visible:
      not:
        - ${use_marketplace_image}
  use_advanced:
    type: boolean
    title: "Show advanced options"
    default: false
  use_scratch_nfs:
    type: boolean
    title: "Shared NFS scratch space from NVME or Block volume"
    visible:
      and:
        - ${use_advanced}
    default: true
  scratch_nfs_type_cluster:
    type: enum
    title: "Scratch storage configuration"
    enum:
      - "none"
      - "nvme"
      - "block"
    default: "nvme"
    visible:
      and:
        - ${cluster_network}
        - ${use_advanced}
        - ${use_scratch_nfs}
  scratch_nfs_type_pool:
    type: enum
    title: "Scratch storage configuration"
    enum:
      - "none"
      - "block"
    default: "none"
    visible:
      and: 
        - not:
            - ${cluster_network}
            - ${use_scratch_nfs}
        - and: 
            - ${use_advanced}
  cluster_block_volume_size:
    required: true
    type: integer
    title: "Size of the additional volume in GB"
    default: 1000
    visible:
      and:
        - or:
            - and: 
                - eq:
                    - ${scratch_nfs_type_cluster}
                    - "block"
                - and:
                    - ${use_advanced}
                    - ${cluster_network}
                    - ${use_scratch_nfs}
            - and: 
                - eq:
                    - ${scratch_nfs_type_pool}
                    - "block"
                - and:
                    - not:
                        - ${cluster_network}
                    - and: 
                        - ${use_scratch_nfs}
                        - ${use_advanced}
  cluster_block_volume_performance:
    type: enum
    title: "Block volume performance"
    required: true
    enum:
      - "0.  Lower performance"
      - "10. Balanced performance"
      - "20. High Performance"
    default: "10. Balanced performance"
    visible:
      and:
        - or:
            - and: 
                - eq:
                    - ${scratch_nfs_type_cluster}
                    - "block"
                - and:
                    - ${cluster_network}
                    - ${use_scratch_nfs}
                    - ${use_advanced}
            - and: 
                - eq:
                    - ${scratch_nfs_type_pool}
                    - "block"
                - and:
                    - not:
                        - ${cluster_network}
                    - and: 
                        - ${use_scratch_nfs}
                        - ${use_advanced}
  scratch_nfs_path:
    title: "NFS scratch space mount point"
    description: "Path to NFS share"
    default: "/nfs/scratch"
    type: string
    visible:
      and:
        - ${use_advanced}
        - ${use_scratch_nfs}
  use_existing_vcn:
    type: boolean
    title: "Use Existing VCN"
    description: "Use existing VCN or create new one"
    default: false
    required: true
  vcn_compartment:
    title: "VCN compartment"
    type: oci:identity:compartment:id
    visible: ${use_existing_vcn}
    default: ${targetCompartment}
  vcn_id:
    type: oci:core:vcn:id
    visible:
      and:
        - ${use_existing_vcn}
    title: "Existing network"
    default: ''
    required: true
    dependsOn:
      compartmentId: ${vcn_compartment}
  public_subnet_id:
    type: oci:core:subnet:id
    dependsOn:
      compartmentId: ${vcn_compartment}
      vcnId: ${vcn_id}
      hidePrivateSubnet: true
    visible: ${use_existing_vcn}
  private_subnet_id:
    type: oci:core:subnet:id
    dependsOn:
      compartmentId: ${vcn_compartment}
      vcnId: ${vcn_id}
      hidePublicSubnet: true
    visible: ${use_existing_vcn}
  vcn_subnet:
    type: string
    title: "VCN IP range"
    description: "VCN subnet"
    default: "172.16.0.0/21"
    required: true
    visible:
      not:
        - ${use_existing_vcn}
  public_subnet:
    type: string
    title: "Public subnet IP range"
    default: "172.16.0.0/24"
    description: "Must be within VCN subnet"
    required: true
    visible:
      not:
        - ${use_existing_vcn}
  additional_subnet:
    type: string
    title: "Additional subnet IP range"
    default: "172.16.1.0/24"
    description: "Must be within VCN subnet"
    required: true
    visible:
      not:
        - ${use_existing_vcn}
  private_subnet:
    type: string
    title: "Private subnet IP range"
    default: "172.16.4.0/22"
    description: "Must be within VCN subnet"
    required: true
    visible:
      not:
        - ${use_existing_vcn}
  ssh_cidr:
    type: string
    title: "Initial CIDR range allowed to SSH"
    default: "0.0.0.0/0"
    description: "Allowed SSH network in CIDR notation"
    required: true
    visible:
      not:
        - ${use_existing_vcn}
  slurm:
    type: boolean
    title: "Install SLURM"
    default: true
  spack:
    type: boolean
    title: "Install Spack package manager"
    default: false
<<<<<<< HEAD
  autoscaling:
    type: boolean
    title: "Get your cluster to automatically scale up and down"
    default: false

  inst_prin:
    type: boolean
    title: "Use Instance Principal" 
    description: "You will need to set a dynamic group and policy to allow the bastion to authenticate " 
    default: true
    visible:
      and:
        - ${autoscaling}

  api_user_key:
    type: string
    title: "API key"
    default: ""
    visible:
      not:
        - ${inst_prin}
    #required: 
    #  and:
    #    - ${autoscaling}
    #    not:
    #      - ${inst_prin}

  api_fingerprint:
    type: string
    title: "API fingerprint"
    default: ""
    visible:
      not:
        - ${inst_prin}
    #required: 
    #  and:
    #    - ${autoscaling}
    #    not:
    #      - ${inst_prin}

  api_user_ocid:
    type: string
    title: "API User OCID"
    default: ""
    visible:
      not:
        - ${inst_prin}
    #required: 
    #  and:
    #    - ${autoscaling}
    #    not:
    #      - ${inst_prin}
=======
  configure: 
    type: boolean
    title: "Configure system"
    default: true
    description: "If unchecked, cluster will be launched but left unconfigured"
>>>>>>> 5bc127a0
<|MERGE_RESOLUTION|>--- conflicted
+++ resolved
@@ -45,13 +45,10 @@
       - ${node_count}
       - ${instance_pool_shape}
       - ${instance_pool_ocpus}
-<<<<<<< HEAD
       - ${autoscaling}
       - ${node_count}
-=======
       - ${instance_pool_custom_memory}
       - ${instance_pool_memory}
->>>>>>> 5bc127a0
       - ${boot_volume_size}
       - ${use_marketplace_image}
       - ${marketplace_listing}
@@ -552,7 +549,6 @@
     type: boolean
     title: "Install Spack package manager"
     default: false
-<<<<<<< HEAD
   autoscaling:
     type: boolean
     title: "Get your cluster to automatically scale up and down"
@@ -605,10 +601,8 @@
     #    - ${autoscaling}
     #    not:
     #      - ${inst_prin}
-=======
   configure: 
     type: boolean
     title: "Configure system"
     default: true
-    description: "If unchecked, cluster will be launched but left unconfigured"
->>>>>>> 5bc127a0
+    description: "If unchecked, cluster will be launched but left unconfigured"