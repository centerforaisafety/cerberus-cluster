resource "random_pet" "name" {
  length = 2
}

resource "tls_private_key" "ssh" {
  algorithm = "RSA"
  rsa_bits  = "4096"
}

data "oci_core_cluster_network_instances" "cluster_network_instances" {

  count = var.cluster_network ? 1 : 0
  cluster_network_id = oci_core_cluster_network.cluster_network[0].id
  compartment_id     = var.targetCompartment
}

data "oci_core_instance_pool_instances" "instance_pool_instances" {
  count = var.cluster_network ? 0 : 1
  instance_pool_id = oci_core_instance_pool.instance_pool[0].id
  compartment_id     = var.targetCompartment
}

data "oci_core_instance" "cluster_network_instances" {
  #count       = var.cluster_network ? length(data.oci_core_cluster_network_instances.cluster_network_instances[0].instances) : 0
  count       = var.cluster_network ? oci_core_cluster_network.cluster_network[0].instance_pools[0].size : 0
  instance_id = data.oci_core_cluster_network_instances.cluster_network_instances[0].instances[count.index]["id"]
}

data "oci_core_instance" "instance_pool_instances" {
  count       = var.cluster_network ? 0 : oci_core_instance_pool.instance_pool[0].size
  instance_id = data.oci_core_instance_pool_instances.instance_pool_instances[0].instances[count.index]["id"]
}
<<<<<<< HEAD
=======

>>>>>>> e783de50
data "oci_core_subnet" "private_subnet" { 
  subnet_id = local.subnet_id 
}

data "oci_core_subnet" "public_subnet" { 
  subnet_id = local.bastion_subnet_id
} 
 
data "oci_core_images" "linux" {
  compartment_id = var.targetCompartment
  operating_system = "Oracle Linux"
  operating_system_version = "7.8"
  filter {
    name = "display_name"
    values = ["^([a-zA-z]+)-([a-zA-z]+)-([\\.0-9]+)-([\\.0-9-]+)$"]
    regex = true
  }
}

<|MERGE_RESOLUTION|>--- conflicted
+++ resolved
@@ -30,10 +30,7 @@
   count       = var.cluster_network ? 0 : oci_core_instance_pool.instance_pool[0].size
   instance_id = data.oci_core_instance_pool_instances.instance_pool_instances[0].instances[count.index]["id"]
 }
-<<<<<<< HEAD
-=======
 
->>>>>>> e783de50
 data "oci_core_subnet" "private_subnet" { 
   subnet_id = local.subnet_id 
 }
