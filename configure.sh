#!/bin/bash
#
# Cluster init configuration script
#

#
# wait for cloud-init completion on the bastion host
#
execution=1

ssh_options="-i ~/.ssh/cluster.key -o StrictHostKeyChecking=no"
sudo cloud-init status --wait
#
# Install ansible and other required packages
#
sudo yum makecache
sudo yum install -y ansible python-netaddr

<<<<<<< HEAD
ansible-galaxy collection install community.general > /dev/null
=======
ansible-galaxy collection install community.general
ansible-galaxy collection install ansible.posix

threads=$(nproc)
forks=$(($threads * 8))

sudo sed -i "s/^#forks.*/forks = ${forks}/" /etc/ansible/ansible.cfg
sudo sed -i "s/^#fact_caching=.*/fact_caching=jsonfile/" /etc/ansible/ansible.cfg
sudo sed -i "s/^#fact_caching_connection.*/fact_caching_connection=\/tmp\/ansible/" /etc/ansible/ansible.cfg
sudo sed -i "s/^#bin_ansible_callbacks.*/bin_ansible_callbacks=True/" /etc/ansible/ansible.cfg
sudo sed -i "s/^#stdout_callback.*/stdout_callback=yaml/" /etc/ansible/ansible.cfg

sudo mv /home/opc/playbooks/inventory /etc/ansible/hosts

if [ -f /tmp/configure.conf ] ; then
        configure=$(cat /tmp/configure.conf)
else
        configure=true
fi

if [[ $configure != true ]] ; then
        echo "Do not configure is set. Exiting"
        exit
fi
>>>>>>> 5bc127a0

#
# A little waiter function to make sure all the nodes are up before we start configure
#

echo "Waiting for SSH to come up"

for host in $(cat /tmp/hosts) ; do
  r=0
  echo "validating connection to: ${host}"
  while ! ssh ${ssh_options} opc@${host} uptime ; do

        if [[ $r -eq 10 ]] ; then
                  execution=0
                  break
        fi

          echo "Still waiting for ${host}"
          sleep 60
          r=$(($r + 1))

  done
done

# Update the forks to a 8 * threads

<<<<<<< HEAD
threads=$(nproc)
forks=$(($threads * 8))

sudo sed -i "s/^#forks.*/forks = ${forks}/" /etc/ansible/ansible.cfg
sudo sed -i "s/^#fact_caching=.*/fact_caching=jsonfile/" /etc/ansible/ansible.cfg
sudo sed -i "s/^#fact_caching_connection.*/fact_caching_connection=\/tmp\/ansible/" /etc/ansible/ansible.cfg
sudo sed -i "s/^#bin_ansible_callbacks.*/bin_ansible_callbacks=True/" /etc/ansible/ansible.cfg
sudo sed -i "s/^#stdout_callback.*/stdout_callback=yaml/" /etc/ansible/ansible.cfg
sudo mv /home/opc/playbooks/inventory /etc/ansible/hosts
=======

>>>>>>> 5bc127a0
#
# Ansible will take care of key exchange and learning the host fingerprints, but for the first time we need
# to disable host key checking.
#

if [[ $execution -eq 1 ]] ; then
  ANSIBLE_HOST_KEY_CHECKING=False ansible all -m setup --tree /tmp/ansible > /dev/null 2>&1
  ANSIBLE_HOST_KEY_CHECKING=False ansible-playbook /home/opc/playbooks/site.yml
else

<<<<<<< HEAD
	cat <<- EOF > /tmp/motd
	At least one of the cluster nodes has been innacessible during installation. Please validate the hosts and re-run: 
	ANSIBLE_HOST_KEY_CHECKING=False ansible-playbook /home/opc/playbooks/site.yml 
=======
        cat <<- EOF > /tmp/motd
        At least one of the cluster nodes has been innacessible during installation. Please validate the hosts and re-run:
        ANSIBLE_HOST_KEY_CHECKING=False ansible-playbook /home/opc/playbooks/site.yml 11
>>>>>>> 5bc127a0
EOF

sudo mv /tmp/motd /etc/motd

fi<|MERGE_RESOLUTION|>--- conflicted
+++ resolved
@@ -16,9 +16,6 @@
 sudo yum makecache
 sudo yum install -y ansible python-netaddr
 
-<<<<<<< HEAD
-ansible-galaxy collection install community.general > /dev/null
-=======
 ansible-galaxy collection install community.general
 ansible-galaxy collection install ansible.posix
 
@@ -43,7 +40,6 @@
         echo "Do not configure is set. Exiting"
         exit
 fi
->>>>>>> 5bc127a0
 
 #
 # A little waiter function to make sure all the nodes are up before we start configure
@@ -70,19 +66,7 @@
 
 # Update the forks to a 8 * threads
 
-<<<<<<< HEAD
-threads=$(nproc)
-forks=$(($threads * 8))
 
-sudo sed -i "s/^#forks.*/forks = ${forks}/" /etc/ansible/ansible.cfg
-sudo sed -i "s/^#fact_caching=.*/fact_caching=jsonfile/" /etc/ansible/ansible.cfg
-sudo sed -i "s/^#fact_caching_connection.*/fact_caching_connection=\/tmp\/ansible/" /etc/ansible/ansible.cfg
-sudo sed -i "s/^#bin_ansible_callbacks.*/bin_ansible_callbacks=True/" /etc/ansible/ansible.cfg
-sudo sed -i "s/^#stdout_callback.*/stdout_callback=yaml/" /etc/ansible/ansible.cfg
-sudo mv /home/opc/playbooks/inventory /etc/ansible/hosts
-=======
-
->>>>>>> 5bc127a0
 #
 # Ansible will take care of key exchange and learning the host fingerprints, but for the first time we need
 # to disable host key checking.
@@ -93,15 +77,9 @@
   ANSIBLE_HOST_KEY_CHECKING=False ansible-playbook /home/opc/playbooks/site.yml
 else
 
-<<<<<<< HEAD
-	cat <<- EOF > /tmp/motd
-	At least one of the cluster nodes has been innacessible during installation. Please validate the hosts and re-run: 
-	ANSIBLE_HOST_KEY_CHECKING=False ansible-playbook /home/opc/playbooks/site.yml 
-=======
         cat <<- EOF > /tmp/motd
         At least one of the cluster nodes has been innacessible during installation. Please validate the hosts and re-run:
         ANSIBLE_HOST_KEY_CHECKING=False ansible-playbook /home/opc/playbooks/site.yml 11
->>>>>>> 5bc127a0
 EOF
 
 sudo mv /tmp/motd /etc/motd
