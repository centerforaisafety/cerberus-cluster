resource "oci_core_volume" "bastion_volume" { 
  count = var.bastion_block ? 1 : 0
  availability_domain = var.bastion_ad
  compartment_id = var.targetCompartment
  display_name = "${local.cluster_name}-bastion-volume"
  
  size_in_gbs = var.bastion_block_volume_size
  vpus_per_gb = split(".", var.bastion_block_volume_performance)[0]
} 

resource "oci_core_volume_attachment" "bastion_volume_attachment" { 
  count = var.bastion_block ? 1 : 0 
  attachment_type = "iscsi"
  volume_id       = oci_core_volume.bastion_volume[0].id
  instance_id     = oci_core_instance.bastion.id
  display_name    = "${local.cluster_name}-bastion-volume-attachment"
  device          = "/dev/oracleoci/oraclevdb"
} 

resource "oci_resourcemanager_private_endpoint" "rms_private_endpoint" {
  count = var.private_deployment ? 1 : 0
  compartment_id = var.targetCompartment
  display_name   = "rms_private_endpoint"
  description    = "rms_private_endpoint_description"
  vcn_id         = local.vcn_id
  subnet_id      = local.subnet_id
}

resource "oci_core_instance" "bastion" {
  depends_on          = [local.bastion_subnet]
  availability_domain = var.bastion_ad
  compartment_id      = var.targetCompartment
  shape               = var.bastion_shape

  dynamic "shape_config" {
    for_each = local.is_bastion_flex_shape
      content {
        ocpus = shape_config.value
        memory_in_gbs = var.bastion_custom_memory ? var.bastion_memory : 16 * shape_config.value
      }
  }
  agent_config {
    is_management_disabled = true
    }
  display_name        = "${local.cluster_name}-bastion"

  freeform_tags = {
    "cluster_name" = local.cluster_name
    "parent_cluster" = local.cluster_name
  }

  metadata = {
    ssh_authorized_keys = "${var.ssh_key}\n${tls_private_key.ssh.public_key_openssh}"
    user_data           = base64encode(data.template_file.bastion_config.rendered)
  }
  source_details {
//    source_id   = var.use_standard_image ? data.oci_core_images.linux.images.0.id : local.custom_bastion_image_ocid
    source_id = local.bastion_image
    boot_volume_size_in_gbs = var.bastion_boot_volume_size
    source_type = "image"
  }

  create_vnic_details {
    subnet_id = local.bastion_subnet_id
    assign_public_ip = local.bastion_bool_ip
  }
} 

resource "null_resource" "bastion" { 
  depends_on = [oci_core_instance.bastion, oci_core_volume_attachment.bastion_volume_attachment ] 
  triggers = { 
    bastion = oci_core_instance.bastion.id
  } 

  provisioner "remote-exec" {
    inline = [
      "sudo mkdir -p /opt/oci-hpc",      
      "sudo chown ${var.bastion_username}:${var.bastion_username} /opt/oci-hpc/",
      "mkdir -p /opt/oci-hpc/bin",
      "mkdir -p /opt/oci-hpc/playbooks"
      ]
    connection {
      host        = local.host
      type        = "ssh"
      user        = var.bastion_username
      private_key = tls_private_key.ssh.private_key_pem
    }
  }
  provisioner "file" {
    source        = "playbooks"
    destination   = "/opt/oci-hpc/"
    connection {
      host        = local.host
      type        = "ssh"
      user        = var.bastion_username
      private_key = tls_private_key.ssh.private_key_pem
    }
  }

  provisioner "file" {
    source      = "autoscaling"
    destination = "/opt/oci-hpc/"
    connection {
      host        = local.host
      type        = "ssh"
      user        = var.bastion_username
      private_key = tls_private_key.ssh.private_key_pem
    }
  }

  provisioner "file" {
    source      = "bin"
    destination = "/opt/oci-hpc/"
    connection {
      host        = local.host
      type        = "ssh"
      user        = var.bastion_username
      private_key = tls_private_key.ssh.private_key_pem
    }
  }

  provisioner "file" {
    source      = "conf"
    destination = "/opt/oci-hpc/"
    connection {
      host        = local.host
      type        = "ssh"
      user        = var.bastion_username
      private_key = tls_private_key.ssh.private_key_pem
    }
  }
    provisioner "file" {
    source      = "logs"
    destination = "/opt/oci-hpc/"
    connection {
      host        = local.host
      type        = "ssh"
      user        = var.bastion_username
      private_key = tls_private_key.ssh.private_key_pem
    }
  }
  provisioner "file" {
    source      = "samples"
    destination = "/opt/oci-hpc/"
    connection {
      host        = local.host
      type        = "ssh"
      user        = var.bastion_username
      private_key = tls_private_key.ssh.private_key_pem
    }
  }
  provisioner "file" { 
    content        = templatefile("${path.module}/configure.tpl", { 
      configure = var.configure
    })
    destination   = "/tmp/configure.conf"
    connection {
      host        = local.host
      type        = "ssh"
      user        = var.bastion_username
      private_key = tls_private_key.ssh.private_key_pem
    }
  }

  provisioner "file" {
    content     = tls_private_key.ssh.private_key_pem
    destination = "/home/${var.bastion_username}/.ssh/cluster.key"
    connection {
      host        = local.host
      type        = "ssh"
      user        = var.bastion_username
      private_key = tls_private_key.ssh.private_key_pem
    }
  }


  provisioner "remote-exec" {
    inline = [
      "chmod 600 /home/${var.bastion_username}/.ssh/cluster.key",
      "cp /home/${var.bastion_username}/.ssh/cluster.key /home/${var.bastion_username}/.ssh/id_rsa",
      "chmod a+x /opt/oci-hpc/bin/*.sh",
      "timeout --foreground 60m /opt/oci-hpc/bin/bastion.sh"
      ]
    connection {
      host        = local.host
      type        = "ssh"
      user        = var.bastion_username
      private_key = tls_private_key.ssh.private_key_pem
    }
  }
}
resource "null_resource" "cluster" { 
  depends_on = [null_resource.bastion, null_resource.backup, oci_core_cluster_network.cluster_network, oci_core_instance.bastion, oci_core_volume_attachment.bastion_volume_attachment ] 
  triggers = { 
    cluster_instances = join(", ", local.cluster_instances_names)
  } 

  provisioner "file" {
    content        = templatefile("${path.module}/inventory.tpl", {  
      bastion_name = oci_core_instance.bastion.display_name, 
      bastion_ip = oci_core_instance.bastion.private_ip,
      backup_name = var.slurm_ha ? oci_core_instance.backup[0].display_name : "",
      backup_ip = var.slurm_ha ? oci_core_instance.backup[0].private_ip: "",
      compute = var.node_count > 0 ? zipmap(local.cluster_instances_names, local.cluster_instances_ips) : zipmap([],[])
      public_subnet = data.oci_core_subnet.public_subnet.cidr_block, 
      private_subnet = data.oci_core_subnet.private_subnet.cidr_block, 
      rdma_network = cidrhost(var.rdma_subnet, 0),
      rdma_netmask = cidrnetmask(var.rdma_subnet),
      nfs = var.node_count > 0 ? local.cluster_instances_names[0] : "",
      home_nfs = var.home_nfs,
      create_fss = var.create_fss,
      home_fss = var.home_fss,
      scratch_nfs = var.use_scratch_nfs && var.node_count > 0,
      cluster_nfs = var.use_cluster_nfs,
      cluster_nfs_path = var.cluster_nfs_path,
      scratch_nfs_path = var.scratch_nfs_path,
      add_nfs = var.add_nfs,
      nfs_target_path = var.nfs_target_path,
      nfs_source_IP = local.nfs_source_IP,
      nfs_source_path = var.nfs_source_path,
      nfs_options = var.nfs_options,
      cluster_network = var.cluster_network,
      slurm = var.slurm,
      rack_aware = var.rack_aware,
      slurm_nfs_path = var.add_nfs ? var.nfs_source_path : var.cluster_nfs_path
      spack = var.spack,
      ldap = var.ldap,
      bastion_block = var.bastion_block, 
      scratch_nfs_type = local.scratch_nfs_type,
      bastion_mount_ip = local.bastion_mount_ip,
      cluster_mount_ip = local.mount_ip,
      autoscaling = var.autoscaling,
      cluster_name = local.cluster_name,
      shape = var.cluster_network ? var.cluster_network_shape : var.instance_pool_shape,
      instance_pool_ocpus = var.instance_pool_ocpus,
      queue=var.queue,
      monitoring = var.monitoring,
      hyperthreading = var.hyperthreading,
      bastion_username = var.bastion_username,
      compute_username = var.compute_username,
      autoscaling_monitoring = var.autoscaling_monitoring,
      autoscaling_mysql_service = var.autoscaling_mysql_service,
      monitoring_mysql_ip = var.autoscaling_monitoring && var.autoscaling_mysql_service ? oci_mysql_mysql_db_system.monitoring_mysql_db_system[0].ip_address : "localhost",
      admin_password = var.admin_password,
      admin_username = var.autoscaling_mysql_service ? var.admin_username : "root",
      enroot = var.enroot,
      pyxis = var.pyxis,
      privilege_sudo = var.privilege_sudo,
      privilege_group_name = var.privilege_group_name,
      latency_check = var.latency_check
      })

    destination   = "/opt/oci-hpc/playbooks/inventory"
    connection {
      host        = local.host
      type        = "ssh"
      user        = var.bastion_username
      private_key = tls_private_key.ssh.private_key_pem
    }
  }


  provisioner "file" {
    content     = var.node_count > 0 ? join("\n",local.cluster_instances_ips) : "\n"
    destination = "/tmp/hosts"
    connection {
      host        = local.host
      type        = "ssh"
      user        = var.bastion_username
      private_key = tls_private_key.ssh.private_key_pem
    }
  }

  provisioner "file" {
    content        = templatefile(var.inst_prin ? "${path.module}/autoscaling/provider_inst_prin.tpl" : "${path.module}/autoscaling/provider_user.tpl", {  
      api_user_ocid = var.api_user_ocid, 
      api_fingerprint = var.api_fingerprint,
      private_key_path = "/opt/oci-hpc/autoscaling/credentials/key.pem",
      tenancy_ocid = var.tenancy_ocid
      })

    destination   = "/opt/oci-hpc/autoscaling/tf_init/provider.tf"
    connection {
      host        = local.host
      type        = "ssh"
      user        = var.bastion_username
      private_key = tls_private_key.ssh.private_key_pem
    }
  }

  provisioner "file" {
    content        = templatefile("${path.module}/queues.conf", {  
      cluster_network = var.cluster_network,
      marketplace_listing = var.marketplace_listing,
      image = local.image_ocid,
      use_marketplace_image = var.use_marketplace_image,
      boot_volume_size = var.boot_volume_size,
      shape = var.cluster_network ? var.cluster_network_shape : var.instance_pool_shape
      ad = var.use_multiple_ads? join(" ", [var.ad, var.secondary_ad, var.third_ad]) : var.ad,
      targetCompartment = var.targetCompartment,
      instance_pool_ocpus = var.instance_pool_ocpus,
      instance_pool_memory = var.instance_pool_memory,
      instance_pool_custom_memory = var.instance_pool_custom_memory,
      queue=var.queue,
      hyperthreading = var.hyperthreading
      })

    destination   = "/opt/oci-hpc/conf/queues.conf"
    connection {
      host        = local.host
      type        = "ssh"
      user        = var.bastion_username
      private_key = tls_private_key.ssh.private_key_pem
    }
  }
  
  provisioner "file" {
    content        = templatefile("${path.module}/conf/variables.tpl", {  
      bastion_name = oci_core_instance.bastion.display_name, 
      bastion_ip = oci_core_instance.bastion.private_ip, 
      backup_name = var.slurm_ha ? oci_core_instance.backup[0].display_name : "",
      backup_ip = var.slurm_ha ? oci_core_instance.backup[0].private_ip: "",
      compute = var.node_count > 0 ? zipmap(local.cluster_instances_names, local.cluster_instances_ips) : zipmap([],[])
      public_subnet = data.oci_core_subnet.public_subnet.cidr_block,
      public_subnet_id = local.bastion_subnet_id,
      private_subnet = data.oci_core_subnet.private_subnet.cidr_block, 
      private_subnet_id = local.subnet_id,
      nfs = var.node_count > 0 ? local.cluster_instances_names[0] : "",
      scratch_nfs = var.use_scratch_nfs && var.node_count > 0,
      scratch_nfs_path = var.scratch_nfs_path,
      slurm = var.slurm,
      rack_aware = var.rack_aware,
      slurm_nfs_path = var.add_nfs ? var.nfs_source_path : var.cluster_nfs_path
      spack = var.spack,
      ldap = var.ldap,
      bastion_block = var.bastion_block, 
      scratch_nfs_type = local.scratch_nfs_type,
      bastion_mount_ip = local.bastion_mount_ip,
      cluster_mount_ip = local.mount_ip,
      scratch_nfs_type_cluster = var.scratch_nfs_type_cluster,
      scratch_nfs_type_pool = var.scratch_nfs_type_pool,
      bastion_block_volume_performance = var.bastion_block_volume_performance,
      region = var.region,
      tenancy_ocid = var.tenancy_ocid,
      vcn_subnet = var.vcn_subnet,
      cluster_block_volume_size = var.cluster_block_volume_size,
      cluster_block_volume_performance = var.cluster_block_volume_performance,
      ssh_cidr = var.ssh_cidr,
      use_cluster_nfs = var.use_cluster_nfs,
      cluster_nfs_path = var.cluster_nfs_path,
      bastion_block = var.bastion_block,
      bastion_mount_ip = local.bastion_mount_ip,
      home_nfs = var.home_nfs,
      create_fss = var.create_fss,
      home_fss = var.home_fss,
      add_nfs = var.add_nfs,
      nfs_target_path = var.nfs_target_path,
      nfs_source_IP = local.nfs_source_IP,
      nfs_source_path = var.nfs_source_path,
      nfs_options = var.nfs_options,
      monitoring = var.monitoring,
      hyperthreading = var.hyperthreading,
      unsupported = var.unsupported,
      autoscaling_monitoring = var.autoscaling_monitoring,
      enroot = var.enroot,
      pyxis = var.pyxis,
      privilege_sudo = var.privilege_sudo,
      privilege_group_name = var.privilege_group_name,
      latency_check = var.latency_check,
<<<<<<< HEAD
      private_deployment = var.private_deployment,
      bastion_username = var.bastion_username,
      compute_username = var.compute_username
=======
      private_deployment = var.private_deployment
      use_multiple_ads = var.use_multiple_ads
>>>>>>> a0014e88
      })

    destination   = "/opt/oci-hpc/conf/variables.tf"
    connection {
      host        = local.host
      type        = "ssh"
      user        = var.bastion_username
      private_key = tls_private_key.ssh.private_key_pem
    }
  }

provisioner "file" {
    content        = templatefile("${path.module}/initial_mon.tpl", {  
      cluster_ocid=local.cluster_ocid,
      shape = var.cluster_network ? var.cluster_network_shape : var.instance_pool_shape,
      queue=var.queue,
      cluster_network = var.cluster_network,
      ocids = join(",", local.cluster_instances_ids),
      hostnames = join(",", local.cluster_instances_names),
      ips = join(",", local.cluster_instances_ips)
      })

    destination   = "/tmp/initial.mon"
    connection {
      host        = local.host
      type        = "ssh"
      user        = var.bastion_username
      private_key = tls_private_key.ssh.private_key_pem
    }
  }
  provisioner "file" {
    content     = base64decode(var.api_user_key)
    destination   = "/opt/oci-hpc/autoscaling/credentials/key.initial" 
    connection {
      host        = local.host
      type        = "ssh"
      user        = var.bastion_username
      private_key = tls_private_key.ssh.private_key_pem
    }
  }

  provisioner "remote-exec" {
    inline = [
      "chmod 755 /opt/oci-hpc/autoscaling/crontab/*.sh",
      "chmod 755 /opt/oci-hpc/autoscaling/credentials/key.sh",
      "/opt/oci-hpc/autoscaling/credentials/key.sh /opt/oci-hpc/autoscaling/credentials/key.initial /opt/oci-hpc/autoscaling/credentials/key.pem > /opt/oci-hpc/autoscaling/credentials/key.log",
      "chmod 600 /opt/oci-hpc/autoscaling/credentials/key.pem",
      "echo ${var.configure} > /tmp/configure.conf",
      "timeout 2h /opt/oci-hpc/bin/configure.sh",
      "exit_code=$?",
      "/opt/oci-hpc/bin/initial_monitoring.sh",
      "exit $exit_code"     ]
    connection {
      host        = local.host
      type        = "ssh"
      user        = var.bastion_username
      private_key = tls_private_key.ssh.private_key_pem
    }
  }
}<|MERGE_RESOLUTION|>--- conflicted
+++ resolved
@@ -367,14 +367,10 @@
       privilege_sudo = var.privilege_sudo,
       privilege_group_name = var.privilege_group_name,
       latency_check = var.latency_check,
-<<<<<<< HEAD
       private_deployment = var.private_deployment,
+      use_multiple_ads = var.use_multiple_ads,
       bastion_username = var.bastion_username,
       compute_username = var.compute_username
-=======
-      private_deployment = var.private_deployment
-      use_multiple_ads = var.use_multiple_ads
->>>>>>> a0014e88
       })
 
     destination   = "/opt/oci-hpc/conf/variables.tf"
