resource "oci_core_volume" "bastion_volume" { 
  count = var.bastion_block ? 1 : 0
  availability_domain = var.bastion_ad
  compartment_id = var.targetCompartment
  display_name = "${local.cluster_name}-bastion-volume"
  
  size_in_gbs = var.bastion_block_volume_size
  vpus_per_gb = split(".", var.bastion_block_volume_performance)[0]
} 

resource "oci_core_volume_attachment" "bastion_volume_attachment" { 
  count = var.bastion_block ? 1 : 0 
  attachment_type = "iscsi"
  volume_id       = oci_core_volume.bastion_volume[0].id
  instance_id     = oci_core_instance.bastion.id
  display_name    = "${local.cluster_name}-bastion-volume-attachment"
  device          = "/dev/oracleoci/oraclevdb"
} 

resource "oci_resourcemanager_private_endpoint" "rms_private_endpoint" {
  count = var.private_deployment ? 1 : 0
  compartment_id = var.targetCompartment
  display_name   = "rms_private_endpoint"
  description    = "rms_private_endpoint_description"
  vcn_id         = local.vcn_id
  subnet_id      = local.subnet_id
}

resource "oci_core_instance" "bastion" {
  depends_on          = [local.bastion_subnet]
  availability_domain = var.bastion_ad
  compartment_id      = var.targetCompartment
  shape               = var.bastion_shape

  dynamic "shape_config" {
    for_each = local.is_bastion_flex_shape
      content {
        ocpus = shape_config.value
        memory_in_gbs = var.bastion_custom_memory ? var.bastion_memory : 16 * shape_config.value
      }
  }
  agent_config {
    is_management_disabled = true
    }
  display_name        = "${local.cluster_name}-bastion"

  freeform_tags = {
    "cluster_name" = local.cluster_name
    "parent_cluster" = local.cluster_name
  }

  metadata = {
    ssh_authorized_keys = "${var.ssh_key}\n${tls_private_key.ssh.public_key_openssh}"
    user_data           = base64encode(data.template_file.bastion_config.rendered)
  }
  source_details {
//    source_id   = var.use_standard_image ? data.oci_core_images.linux.images.0.id : local.custom_bastion_image_ocid
    source_id = local.bastion_image
    boot_volume_size_in_gbs = var.bastion_boot_volume_size
    source_type = "image"
  }

  create_vnic_details {
    subnet_id = local.bastion_subnet_id
    assign_public_ip = local.bastion_bool_ip
  }
} 

resource "null_resource" "bastion" { 
  depends_on = [oci_core_instance.bastion, oci_core_volume_attachment.bastion_volume_attachment ] 
  triggers = { 
    bastion = oci_core_instance.bastion.id
  } 

  provisioner "remote-exec" {
    inline = [
      "sudo mkdir -p /opt/oci-hpc",      
      "sudo chown ${var.bastion_username}:${var.bastion_username} /opt/oci-hpc/",
      "mkdir -p /opt/oci-hpc/bin",
      "mkdir -p /opt/oci-hpc/playbooks"
      ]
    connection {
      host        = local.host
      type        = "ssh"
      user        = var.bastion_username
      private_key = tls_private_key.ssh.private_key_pem
    }
  }
  provisioner "file" {
    source        = "playbooks"
    destination   = "/opt/oci-hpc/"
    connection {
      host        = local.host
      type        = "ssh"
      user        = var.bastion_username
      private_key = tls_private_key.ssh.private_key_pem
    }
  }

  provisioner "file" {
    source      = "autoscaling"
    destination = "/opt/oci-hpc/"
    connection {
      host        = local.host
      type        = "ssh"
      user        = var.bastion_username
      private_key = tls_private_key.ssh.private_key_pem
    }
  }

  provisioner "file" {
    source      = "bin"
    destination = "/opt/oci-hpc/"
    connection {
      host        = local.host
      type        = "ssh"
      user        = var.bastion_username
      private_key = tls_private_key.ssh.private_key_pem
    }
  }

  provisioner "file" {
    source      = "conf"
    destination = "/opt/oci-hpc/"
    connection {
      host        = local.host
      type        = "ssh"
      user        = var.bastion_username
      private_key = tls_private_key.ssh.private_key_pem
    }
  }
    provisioner "file" {
    source      = "logs"
    destination = "/opt/oci-hpc/"
    connection {
      host        = local.host
      type        = "ssh"
      user        = var.bastion_username
      private_key = tls_private_key.ssh.private_key_pem
    }
  }
  provisioner "file" {
    source      = "samples"
    destination = "/opt/oci-hpc/"
    connection {
      host        = local.host
      type        = "ssh"
      user        = var.bastion_username
      private_key = tls_private_key.ssh.private_key_pem
    }
  }
  provisioner "file" { 
    content        = templatefile("${path.module}/configure.tpl", { 
      configure = var.configure
    })
    destination   = "/tmp/configure.conf"
    connection {
      host        = local.host
      type        = "ssh"
      user        = var.bastion_username
      private_key = tls_private_key.ssh.private_key_pem
    }
  }

  provisioner "file" {
    content     = tls_private_key.ssh.private_key_pem
    destination = "/home/${var.bastion_username}/.ssh/cluster.key"
    connection {
      host        = local.host
      type        = "ssh"
      user        = var.bastion_username
      private_key = tls_private_key.ssh.private_key_pem
    }
  }


  provisioner "remote-exec" {
    inline = [
      "chmod 600 /home/${var.bastion_username}/.ssh/cluster.key",
      "cp /home/${var.bastion_username}/.ssh/cluster.key /home/${var.bastion_username}/.ssh/id_rsa",
      "chmod a+x /opt/oci-hpc/bin/*.sh",
      "timeout --foreground 60m /opt/oci-hpc/bin/bastion.sh"
      ]
    connection {
      host        = local.host
      type        = "ssh"
      user        = var.bastion_username
      private_key = tls_private_key.ssh.private_key_pem
    }
  }
}
resource "null_resource" "cluster" { 
  depends_on = [null_resource.bastion, null_resource.backup, oci_core_cluster_network.cluster_network, oci_core_instance.bastion, oci_core_volume_attachment.bastion_volume_attachment ] 
  triggers = { 
    cluster_instances = join(", ", local.cluster_instances_names)
  } 

  provisioner "file" {
    content        = templatefile("${path.module}/inventory.tpl", {  
      bastion_name = oci_core_instance.bastion.display_name, 
      bastion_ip = oci_core_instance.bastion.private_ip,
      backup_name = var.slurm_ha ? oci_core_instance.backup[0].display_name : "",
      backup_ip = var.slurm_ha ? oci_core_instance.backup[0].private_ip: "",
      compute = var.node_count > 0 ? zipmap(local.cluster_instances_names, local.cluster_instances_ips) : zipmap([],[])
      public_subnet = data.oci_core_subnet.public_subnet.cidr_block, 
      private_subnet = data.oci_core_subnet.private_subnet.cidr_block, 
      rdma_network = cidrhost(var.rdma_subnet, 0),
      rdma_netmask = cidrnetmask(var.rdma_subnet),
      nfs = var.node_count > 0 && var.use_scratch_nfs ? local.cluster_instances_names[0] : "",
      home_nfs = var.home_nfs,
      create_fss = var.create_fss,
      home_fss = var.home_fss,
      scratch_nfs = var.use_scratch_nfs && var.node_count > 0,
      cluster_nfs = var.use_cluster_nfs,
      cluster_nfs_path = var.cluster_nfs_path,
      scratch_nfs_path = var.scratch_nfs_path,
      add_nfs = var.add_nfs,
      nfs_target_path = var.nfs_target_path,
      nfs_source_IP = local.nfs_source_IP,
      nfs_source_path = var.nfs_source_path,
      nfs_options = var.nfs_options,
      localdisk = var.localdisk,
      cluster_network = var.cluster_network,
      slurm = var.slurm,
      rack_aware = var.rack_aware,
      slurm_nfs_path = var.slurm_nfs ? var.nfs_source_path : var.cluster_nfs_path
      spack = var.spack,
      ldap = var.ldap,
      bastion_block = var.bastion_block, 
      scratch_nfs_type = local.scratch_nfs_type,
      bastion_mount_ip = local.bastion_mount_ip,
      cluster_mount_ip = local.mount_ip,
      autoscaling = var.autoscaling,
      cluster_name = local.cluster_name,
      shape = var.cluster_network ? var.cluster_network_shape : var.instance_pool_shape,
      instance_pool_ocpus = var.instance_pool_ocpus,
      queue=var.queue,
      monitoring = var.monitoring,
      hyperthreading = var.hyperthreading,
      bastion_username = var.bastion_username,
      compute_username = var.compute_username,
      autoscaling_monitoring = var.autoscaling_monitoring,
      autoscaling_mysql_service = var.autoscaling_mysql_service,
      monitoring_mysql_ip = var.autoscaling_monitoring && var.autoscaling_mysql_service ? oci_mysql_mysql_db_system.monitoring_mysql_db_system[0].ip_address : "localhost",
      admin_password = var.admin_password,
      admin_username = var.autoscaling_mysql_service ? var.admin_username : "root",
      enroot = var.enroot,
      pyxis = var.pyxis,
      privilege_sudo = var.privilege_sudo,
      privilege_group_name = var.privilege_group_name,
      latency_check = var.latency_check,
<<<<<<< HEAD
      pam = var.pam
=======
      inst_prin = var.inst_prin,
      region = var.region,
      tenancy_ocid = var.tenancy_ocid,
      api_fingerprint = var.api_fingerprint,
      api_user_ocid = var.api_user_ocid
>>>>>>> e6352870
      })

    destination   = "/opt/oci-hpc/playbooks/inventory"
    connection {
      host        = local.host
      type        = "ssh"
      user        = var.bastion_username
      private_key = tls_private_key.ssh.private_key_pem
    }
  }


  provisioner "file" {
    content     = var.node_count > 0 ? join("\n",local.cluster_instances_ips) : "\n"
    destination = "/tmp/hosts"
    connection {
      host        = local.host
      type        = "ssh"
      user        = var.bastion_username
      private_key = tls_private_key.ssh.private_key_pem
    }
  }

  provisioner "file" {
    content        = templatefile(var.inst_prin ? "${path.module}/autoscaling/provider_inst_prin.tpl" : "${path.module}/autoscaling/provider_user.tpl", {  
      api_user_ocid = var.api_user_ocid, 
      api_fingerprint = var.api_fingerprint,
      private_key_path = "/opt/oci-hpc/autoscaling/credentials/key.pem",
      tenancy_ocid = var.tenancy_ocid
      })

    destination   = "/opt/oci-hpc/autoscaling/tf_init/provider.tf"
    connection {
      host        = local.host
      type        = "ssh"
      user        = var.bastion_username
      private_key = tls_private_key.ssh.private_key_pem
    }
  }

  provisioner "file" {
    content        = templatefile("${path.module}/queues.conf", {  
      cluster_network = var.cluster_network,
      marketplace_listing = var.use_old_marketplace_image ? var.old_marketplace_listing : var.marketplace_listing,
      image = local.image_ocid,
      use_marketplace_image = var.use_marketplace_image,
      use_old_marketplace_image = var.use_old_marketplace_image,
      boot_volume_size = var.boot_volume_size,
      shape = var.cluster_network ? var.cluster_network_shape : var.instance_pool_shape,
      region = var.region,
      ad = var.use_multiple_ads? join(" ", [var.ad, var.secondary_ad, var.third_ad]) : var.ad,
      private_subnet = data.oci_core_subnet.private_subnet.cidr_block,
      private_subnet_id = local.subnet_id,
      targetCompartment = var.targetCompartment,
      instance_pool_ocpus = var.instance_pool_ocpus,
      instance_pool_memory = var.instance_pool_memory,
      instance_pool_custom_memory = var.instance_pool_custom_memory,
      queue=var.queue,
      hyperthreading = var.hyperthreading
      })

    destination   = "/opt/oci-hpc/conf/queues.conf"
    connection {
      host        = local.host
      type        = "ssh"
      user        = var.bastion_username
      private_key = tls_private_key.ssh.private_key_pem
    }
  }
  
  provisioner "file" {
    content        = templatefile("${path.module}/conf/variables.tpl", {  
      bastion_name = oci_core_instance.bastion.display_name, 
      bastion_ip = oci_core_instance.bastion.private_ip, 
      backup_name = var.slurm_ha ? oci_core_instance.backup[0].display_name : "",
      backup_ip = var.slurm_ha ? oci_core_instance.backup[0].private_ip: "",
      compute = var.node_count > 0 ? zipmap(local.cluster_instances_names, local.cluster_instances_ips) : zipmap([],[])
      public_subnet = data.oci_core_subnet.public_subnet.cidr_block,
      public_subnet_id = local.bastion_subnet_id,
      private_subnet = data.oci_core_subnet.private_subnet.cidr_block,
      private_subnet_id = local.subnet_id,
      nfs = var.node_count > 0 ? local.cluster_instances_names[0] : "",
      scratch_nfs = var.use_scratch_nfs && var.node_count > 0,
      scratch_nfs_path = var.scratch_nfs_path,
      use_scratch_nfs = var.use_scratch_nfs,
      slurm = var.slurm,
      rack_aware = var.rack_aware,
      slurm_nfs_path = var.add_nfs ? var.nfs_source_path : var.cluster_nfs_path
      spack = var.spack,
      ldap = var.ldap,
      bastion_block = var.bastion_block, 
      scratch_nfs_type = local.scratch_nfs_type,
      bastion_mount_ip = local.bastion_mount_ip,
      cluster_mount_ip = local.mount_ip,
      scratch_nfs_type_cluster = var.scratch_nfs_type_cluster,
      scratch_nfs_type_pool = var.scratch_nfs_type_pool,
      bastion_block_volume_performance = var.bastion_block_volume_performance,
      region = var.region,
      tenancy_ocid = var.tenancy_ocid,
      vcn_subnet = var.vcn_subnet,
      cluster_block_volume_size = var.cluster_block_volume_size,
      cluster_block_volume_performance = var.cluster_block_volume_performance,
      ssh_cidr = var.ssh_cidr,
      use_cluster_nfs = var.use_cluster_nfs,
      cluster_nfs_path = var.cluster_nfs_path,
      bastion_block = var.bastion_block,
      bastion_mount_ip = local.bastion_mount_ip,
      home_nfs = var.home_nfs,
      create_fss = var.create_fss,
      home_fss = var.home_fss,
      add_nfs = var.add_nfs,
      nfs_target_path = var.nfs_target_path,
      nfs_source_IP = local.nfs_source_IP,
      nfs_source_path = var.nfs_source_path,
      nfs_options = var.nfs_options,
      localdisk = var.localdisk,
      monitoring = var.monitoring,
      hyperthreading = var.hyperthreading,
      unsupported = var.unsupported,
      autoscaling_monitoring = var.autoscaling_monitoring,
      enroot = var.enroot,
      pyxis = var.pyxis,
      privilege_sudo = var.privilege_sudo,
      privilege_group_name = var.privilege_group_name,
      latency_check = var.latency_check,
      private_deployment = var.private_deployment,
      use_multiple_ads = var.use_multiple_ads,
      bastion_username = var.bastion_username,
      compute_username = var.compute_username,
      pam = var.pam
      })

    destination   = "/opt/oci-hpc/conf/variables.tf"
    connection {
      host        = local.host
      type        = "ssh"
      user        = var.bastion_username
      private_key = tls_private_key.ssh.private_key_pem
    }
  }

provisioner "file" {
    content        = templatefile("${path.module}/initial_mon.tpl", {  
      cluster_ocid=local.cluster_ocid,
      shape = var.cluster_network ? var.cluster_network_shape : var.instance_pool_shape,
      queue=var.queue,
      cluster_network = var.cluster_network,
      ocids = join(",", local.cluster_instances_ids),
      hostnames = join(",", local.cluster_instances_names),
      ips = join(",", local.cluster_instances_ips)
      })

    destination   = "/tmp/initial.mon"
    connection {
      host        = local.host
      type        = "ssh"
      user        = var.bastion_username
      private_key = tls_private_key.ssh.private_key_pem
    }
  }
  provisioner "file" {
    content     = base64decode(var.api_user_key)
    destination   = "/opt/oci-hpc/autoscaling/credentials/key.pem" 
    connection {
      host        = local.host
      type        = "ssh"
      user        = var.bastion_username
      private_key = tls_private_key.ssh.private_key_pem
    }
  }

  provisioner "remote-exec" {
    inline = [
      "chmod 755 /opt/oci-hpc/autoscaling/crontab/*.sh",
      "chmod 600 /opt/oci-hpc/autoscaling/credentials/key.pem",
      "echo ${var.configure} > /tmp/configure.conf",
      "timeout 2h /opt/oci-hpc/bin/configure.sh",
      "exit_code=$?",
      "/opt/oci-hpc/bin/initial_monitoring.sh",
      "exit $exit_code"     ]
    connection {
      host        = local.host
      type        = "ssh"
      user        = var.bastion_username
      private_key = tls_private_key.ssh.private_key_pem
    }
  }
}<|MERGE_RESOLUTION|>--- conflicted
+++ resolved
@@ -249,15 +249,12 @@
       privilege_sudo = var.privilege_sudo,
       privilege_group_name = var.privilege_group_name,
       latency_check = var.latency_check,
-<<<<<<< HEAD
       pam = var.pam
-=======
       inst_prin = var.inst_prin,
       region = var.region,
       tenancy_ocid = var.tenancy_ocid,
       api_fingerprint = var.api_fingerprint,
       api_user_ocid = var.api_user_ocid
->>>>>>> e6352870
       })
 
     destination   = "/opt/oci-hpc/playbooks/inventory"
