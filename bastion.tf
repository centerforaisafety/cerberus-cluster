--- conflicted
+++ resolved
@@ -306,14 +306,10 @@
       nfs_source_IP = local.nfs_source_IP,
       nfs_source_path = var.nfs_source_path,
       nfs_options = var.nfs_options,
-<<<<<<< HEAD
-      monitoring = var.monitoring,      
-      autoscaling_monitoring = var.autoscaling_monitoring
-=======
       monitoring = var.monitoring,
       hyperthreading = var.hyperthreading,
-      unsupported = var.unsupported
->>>>>>> 435b7e16
+      unsupported = var.unsupported,
+      autoscaling_monitoring = var.autoscaling_monitoring
       })
 
     destination   = "/opt/oci-hpc/autoscaling/tf_init/variables.tf"
